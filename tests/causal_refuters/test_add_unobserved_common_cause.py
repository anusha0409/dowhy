--- conflicted
+++ resolved
@@ -120,7 +120,7 @@
         refuter_tester.continuous_treatment_testsuite(tests_to_run="atleast-one-common-cause")
         assert mock_fig.call_count > 0  # we patched figure plotting call to avoid drawing plots during tests
 
-<<<<<<< HEAD
+
     @pytest.mark.parametrize(["estimator_method", "effect_fraction_on_treatment", "benchmark_common_causes", "simulated_method_name"],
                              [("backdoor.linear_regression", [1,2,3], ["W3"], "linear-partial-R2"),])
     @patch("matplotlib.pyplot.figure")
@@ -135,28 +135,6 @@
                                      stddev_outcome_noise = 1
                                     )
         data["df"] = data["df"].drop("W4", axis = 1)
-=======
-    @pytest.mark.parametrize(
-        ["estimator_method", "effect_strength_on_t", "benchmark_common_causes", "simulated_method_name"],
-        [
-            ("backdoor.linear_regression", [1, 2, 3], ["W3"], "linear-partial-R2"),
-        ],
-    )
-    @patch("matplotlib.pyplot.figure")
-    def test_linear_sensitivity_with_confounders(
-        self, mock_fig, estimator_method, effect_strength_on_t, benchmark_common_causes, simulated_method_name
-    ):
-        np.random.seed(100)
-        data = dowhy.datasets.linear_dataset(
-            beta=10,
-            num_common_causes=7,
-            num_samples=500,
-            num_treatments=1,
-            stddev_treatment_noise=10,
-            stddev_outcome_noise=1,
-        )
-        data["df"] = data["df"].drop("W4", axis=1)
->>>>>>> ead8d471
         graph_str = 'graph[directed 1node[ id "y" label "y"]node[ id "W0" label "W0"] node[ id "W1" label "W1"] node[ id "W2" label "W2"] node[ id "W3" label "W3"]  node[ id "W5" label "W5"] node[ id "W6" label "W6"]node[ id "v0" label "v0"]edge[source "v0" target "y"]edge[ source "W0" target "v0"] edge[ source "W1" target "v0"] edge[ source "W2" target "v0"] edge[ source "W3" target "v0"] edge[ source "W5" target "v0"] edge[ source "W6" target "v0"]edge[ source "W0" target "y"] edge[ source "W1" target "y"] edge[ source "W2" target "y"] edge[ source "W3" target "y"] edge[ source "W5" target "y"] edge[ source "W6" target "y"]]'
         model = CausalModel(
             data=data["df"],
@@ -166,28 +144,15 @@
             test_significance=None,
         )
         target_estimand = model.identify_effect(proceed_when_unidentifiable=True)
-<<<<<<< HEAD
         estimate = model.estimate_effect(target_estimand,method_name=estimator_method)
         ate_estimate = data['ate']
-        refute = model.refute_estimate(target_estimand, estimate ,
-                               method_name = "add_unobserved_common_cause",
-                               simulated_method_name = simulated_method_name, 
-                               benchmark_common_causes = benchmark_common_causes,
-                               effect_fraction_on_treatment = effect_fraction_on_treatment)
-        
-=======
-        estimate = model.estimate_effect(target_estimand, method_name=estimator_method)
-        ate_estimate = data["ate"]
         refute = model.refute_estimate(
-            target_estimand,
-            estimate,
-            method_name="add_unobserved_common_cause",
-            simulated_method_name=simulated_method_name,
-            benchmark_common_causes=benchmark_common_causes,
-            effect_fraction_on_treatment=effect_strength_on_t,
-        )
-
->>>>>>> ead8d471
+            target_estimand, 
+            estimate ,
+            method_name = "add_unobserved_common_cause",
+            simulated_method_name = simulated_method_name, 
+            benchmark_common_causes = benchmark_common_causes,
+            effect_fraction_on_treatment = effect_fraction_on_treatment)
         if refute.confounder_increases_estimate == True:
             bias_adjusted_estimate = refute.benchmarking_results["bias_adjusted_estimate"]
             assert all(
@@ -205,7 +170,7 @@
         assert refute.stats["robustness_value"] >= 0 and refute.stats["robustness_value"] <= 1
         assert mock_fig.call_count > 0  # we patched figure plotting call to avoid drawing plots during tests
 
-<<<<<<< HEAD
+
     @pytest.mark.parametrize(["estimator_method", "effect_fraction_on_treatment", "benchmark_common_causes", "simulated_method_name"],
                              [("backdoor.linear_regression", [1,2,3], ["W3"], "linear-partial-R2"),])
     @patch("matplotlib.pyplot.figure")
@@ -220,28 +185,6 @@
                                      stddev_outcome_noise = 1
                                     )
         data["df"] = data["df"].drop("W4", axis = 1)
-=======
-    @pytest.mark.parametrize(
-        ["estimator_method", "effect_strength_on_t", "benchmark_common_causes", "simulated_method_name"],
-        [
-            ("backdoor.linear_regression", [1, 2, 3], ["W3"], "linear-partial-R2"),
-        ],
-    )
-    @patch("matplotlib.pyplot.figure")
-    def test_linear_sensitivity_given_strength_of_confounding(
-        self, mock_fig, estimator_method, effect_strength_on_t, benchmark_common_causes, simulated_method_name
-    ):
-        np.random.seed(100)
-        data = dowhy.datasets.linear_dataset(
-            beta=10,
-            num_common_causes=7,
-            num_samples=500,
-            num_treatments=1,
-            stddev_treatment_noise=10,
-            stddev_outcome_noise=1,
-        )
-        data["df"] = data["df"].drop("W4", axis=1)
->>>>>>> ead8d471
         graph_str = 'graph[directed 1node[ id "y" label "y"]node[ id "W0" label "W0"] node[ id "W1" label "W1"] node[ id "W2" label "W2"] node[ id "W3" label "W3"]  node[ id "W5" label "W5"] node[ id "W6" label "W6"]node[ id "v0" label "v0"]edge[source "v0" target "y"]edge[ source "W0" target "v0"] edge[ source "W1" target "v0"] edge[ source "W2" target "v0"] edge[ source "W3" target "v0"] edge[ source "W5" target "v0"] edge[ source "W6" target "v0"]edge[ source "W0" target "y"] edge[ source "W1" target "y"] edge[ source "W2" target "y"] edge[ source "W3" target "y"] edge[ source "W5" target "y"] edge[ source "W6" target "y"]]'
         model = CausalModel(
             data=data["df"],
@@ -251,7 +194,6 @@
             test_significance=None,
         )
         target_estimand = model.identify_effect(proceed_when_unidentifiable=True)
-<<<<<<< HEAD
         estimate = model.estimate_effect(target_estimand,method_name=estimator_method)
         ate_estimate = data['ate']
         refute = model.refute_estimate(target_estimand, estimate ,
@@ -264,53 +206,17 @@
         bias_adjusted_terms = refute.compute_bias_adjusted(r2tu_w = np.array([0.7, 0.2]) , r2yu_tw = np.array([0.9, 0.3]))
         estimate1 = bias_adjusted_terms['bias_adjusted_estimate'][0] #adjusted estimate for confounder u1 where r2tu_w = 0.7 and r2yu_tw = 0.9
         estimate2 = bias_adjusted_terms['bias_adjusted_estimate'][1] #adjusted estimate for confounder u2 where r2tu_w = 0.2 and r2yu_tw = 0.3
-=======
-        estimate = model.estimate_effect(target_estimand, method_name=estimator_method)
-        ate_estimate = data["ate"]
-        refute = model.refute_estimate(
-            target_estimand,
-            estimate,
-            method_name="add_unobserved_common_cause",
-            simulated_method_name=simulated_method_name,
-            benchmark_common_causes=benchmark_common_causes,
-            effect_fraction_on_treatment=effect_strength_on_t,
-        )
-
-        # We calculate adjusted estimates for two sets of partial R^2 values.
-        bias_adjusted_terms = refute.compute_bias_adjusted(r2tu_w=np.array([0.7, 0.2]), r2yu_tw=np.array([0.9, 0.3]))
-        estimate1 = bias_adjusted_terms["bias_adjusted_estimate"][
-            0
-        ]  # adjusted estimate for confounder u1 where r2tu_w = 0.7 and r2yu_tw = 0.9
-        estimate2 = bias_adjusted_terms["bias_adjusted_estimate"][
-            1
-        ]  # adjusted estimate for confounder u2 where r2tu_w = 0.2 and r2yu_tw = 0.3
->>>>>>> ead8d471
         print(estimate1, estimate2)
         original_estimate = refute.estimate
         # Test if hypothetical confounding by unobserved confounder u1 leads to an adjusted effect that is farther from the original estimate as compared to u2
         assert abs(original_estimate - estimate1) > abs(original_estimate - estimate2)
         assert mock_fig.call_count > 0  # we patched figure plotting call to avoid drawing plots during tests
 
-<<<<<<< HEAD
-    @pytest.mark.parametrize(["estimator_method", "effect_fraction_on_treatment", "benchmark_common_causes", "simulated_method_name", "rvalue_threshold"],
-                             [("backdoor.linear_regression", [1,2,3], ["W3"], "linear-partial-R2", 0.95),])
-    @patch("matplotlib.pyplot.figure")
-    def test_linear_sensitivity_dataset_without_confounders(self, mock_fig,estimator_method,
-            effect_fraction_on_treatment, benchmark_common_causes, simulated_method_name, rvalue_threshold):
-        np.random.seed(100) 
-        data = dowhy.datasets.linear_dataset( beta = 10,
-                                      num_common_causes = 7,
-                                      num_samples = 500,
-                                      num_treatments = 1,
-                                     stddev_treatment_noise =10,
-                                     stddev_outcome_noise = 1
-                                    )
-        #Creating a model with no unobserved confounders
-=======
+
     @pytest.mark.parametrize(
         [
             "estimator_method",
-            "effect_strength_on_t",
+            "effect_fraction_on_treatment",
             "benchmark_common_causes",
             "simulated_method_name",
             "rvalue_threshold",
@@ -324,7 +230,7 @@
         self,
         mock_fig,
         estimator_method,
-        effect_strength_on_t,
+        effect_fraction_on_treatment,
         benchmark_common_causes,
         simulated_method_name,
         rvalue_threshold,
@@ -339,7 +245,6 @@
             stddev_outcome_noise=1,
         )
         # Creating a model with no unobserved confounders
->>>>>>> ead8d471
         model2 = CausalModel(
             data=data["df"],
             treatment=data["treatment_name"],
@@ -348,16 +253,6 @@
             test_significance=None,
         )
         target_estimand2 = model2.identify_effect(proceed_when_unidentifiable=True)
-<<<<<<< HEAD
-        estimate2 = model2.estimate_effect(target_estimand2,method_name=estimator_method)
-        ate_estimate = data['ate']
-        refute2 = model2.refute_estimate(target_estimand2, estimate2 ,
-                               method_name = "add_unobserved_common_cause",
-                               simulated_method_name = simulated_method_name, 
-                               benchmark_common_causes = benchmark_common_causes,
-                               effect_fraction_on_treatment = effect_fraction_on_treatment)
-        
-=======
         estimate2 = model2.estimate_effect(target_estimand2, method_name=estimator_method)
         ate_estimate = data["ate"]
         refute2 = model2.refute_estimate(
@@ -366,28 +261,26 @@
             method_name="add_unobserved_common_cause",
             simulated_method_name=simulated_method_name,
             benchmark_common_causes=benchmark_common_causes,
-            effect_fraction_on_treatment=effect_strength_on_t,
-        )
-
->>>>>>> ead8d471
+            effect_fraction_on_treatment=effect_fraction_on_treatment,
+        )
+
         if refute2.confounder_increases_estimate == True:
             bias_adjusted_estimate = refute2.benchmarking_results["bias_adjusted_estimate"]
             assert all(
                 estimate <= refute2.estimate for estimate in bias_adjusted_estimate
             )  # if confounder_increases_estimate is True, adjusted estimate should be lower than original estimate
         else:
-<<<<<<< HEAD
-                bias_adjusted_estimate = refute2.benchmarking_results['bias_adjusted_estimate']
-                assert all(estimate >= refute2.estimate for estimate in bias_adjusted_estimate)
-
-        #check if all partial R^2 values are between 0 and 1
-        assert all((val >= 0 and val <=1) for val in refute2.benchmarking_results['r2tu_w']) 
-        assert all((val >= 0 and val <=1) for val in refute2.benchmarking_results['r2yu_tw'])
-        assert  refute2.stats['r2yt_w'] >= 0 and refute2.stats['r2yt_w'] <= 1
-        
-        print(refute2.stats['robustness_value'])
-        #for a dataset with no confounders, the robustness value should be higher than a given threshold (0.95 in our case)
-        assert refute2.stats['robustness_value'] >= rvalue_threshold and refute2.stats['robustness_value'] <= 1 
+            bias_adjusted_estimate = refute2.benchmarking_results["bias_adjusted_estimate"]
+            assert all(estimate >= refute2.estimate for estimate in bias_adjusted_estimate)
+
+        # check if all partial R^2 values are between 0 and 1
+        assert all((val >= 0 and val <= 1) for val in refute2.benchmarking_results["r2tu_w"])
+        assert all((val >= 0 and val <= 1) for val in refute2.benchmarking_results["r2yu_tw"])
+        assert refute2.stats["r2yt_w"] >= 0 and refute2.stats["r2yt_w"] <= 1
+
+        print(refute2.stats["robustness_value"])
+        # for a dataset with no confounders, the robustness value should be higher than a given threshold (0.95 in our case)
+        assert refute2.stats["robustness_value"] >= rvalue_threshold and refute2.stats["robustness_value"] <= 1
         assert mock_fig.call_count > 0  # we patched figure plotting call to avoid drawing plots during tests
 
     
@@ -539,18 +432,4 @@
         assert abs(original_estimate - lower_confidence_bound_u1) > abs(original_estimate - lower_confidence_bound_u2)
         assert abs(original_estimate - upper_confidence_bound_u1) > abs(original_estimate - upper_confidence_bound_u2)
         # we patched figure plotting call to avoid drawing plots during tests
-        assert mock_fig.call_count > 0    
-=======
-            bias_adjusted_estimate = refute2.benchmarking_results["bias_adjusted_estimate"]
-            assert all(estimate >= refute2.estimate for estimate in bias_adjusted_estimate)
-
-        # check if all partial R^2 values are between 0 and 1
-        assert all((val >= 0 and val <= 1) for val in refute2.benchmarking_results["r2tu_w"])
-        assert all((val >= 0 and val <= 1) for val in refute2.benchmarking_results["r2yu_tw"])
-        assert refute2.stats["r2yt_w"] >= 0 and refute2.stats["r2yt_w"] <= 1
-
-        print(refute2.stats["robustness_value"])
-        # for a dataset with no confounders, the robustness value should be higher than a given threshold (0.95 in our case)
-        assert refute2.stats["robustness_value"] >= rvalue_threshold and refute2.stats["robustness_value"] <= 1
-        assert mock_fig.call_count > 0  # we patched figure plotting call to avoid drawing plots during tests
->>>>>>> ead8d471
+        assert mock_fig.call_count > 0    