"""Module for generating some sample datasets.

"""

import math
import string

import networkx as nx
import numpy as np
import pandas as pd
import scipy.stats as ss
<<<<<<< HEAD
import string
from sklearn.neural_network import MLPRegressor
from dowhy.utils.graph_operations import is_connected,convert_to_undirected_graph, get_random_node_pair, find_predecessor, del_edge, add_edge, get_simple_ordered_tree
=======
from numpy.random import choice, random

from dowhy.utils.graph_operations import (
    add_edge,
    convert_to_undirected_graph,
    del_edge,
    find_predecessor,
    get_random_node_pair,
    get_simple_ordered_tree,
    is_connected,
)
>>>>>>> ead8d471


def sigmoid(x):
    return 1 / (1 + math.exp(-x))


def convert_to_binary(x, stochastic=True):
    p = sigmoid(x)
    if stochastic:
        return choice([0, 1], 1, p=[1 - p, p])
    else:
        return int(p > 0.5)


def stochastically_convert_to_three_level_categorical(x):
    p = sigmoid(x)
    return choice([0, 1, 2], 1, p=[0.8 * (1 - p), 0.8 * p, 0.2])


def convert_to_categorical(arr, num_vars, num_discrete_vars, quantiles=[0.25, 0.5, 0.75], one_hot_encode=False):
    arr_with_dummy = arr.copy()
    # Below loop assumes that the last indices of W are alwawys converted to discrete
    for arr_index in range(num_vars - num_discrete_vars, num_vars):
        # one-hot encode discrete W
        arr_bins = np.quantile(arr[:, arr_index], q=quantiles)
        arr_categorical = np.digitize(arr[:, arr_index], bins=arr_bins)
        if one_hot_encode:
            dummy_vecs = np.eye(len(quantiles) + 1)[arr_categorical]
            arr_with_dummy = np.concatenate((arr_with_dummy, dummy_vecs), axis=1)
        else:
            arr_with_dummy = np.concatenate((arr_with_dummy, arr_categorical[:, np.newaxis]), axis=1)
    # Now deleting the old continuous value
    for arr_index in range(num_vars - 1, num_vars - num_discrete_vars - 1, -1):
        arr_with_dummy = np.delete(arr_with_dummy, arr_index, axis=1)
    return arr_with_dummy


def construct_col_names(name, num_vars, num_discrete_vars, num_discrete_levels, one_hot_encode):
    colnames = [(name + str(i)) for i in range(0, num_vars - num_discrete_vars)]
    if one_hot_encode:
        discrete_colnames = [
            name + str(i) + "_" + str(j)
            for i in range(num_vars - num_discrete_vars, num_vars)
            for j in range(0, num_discrete_levels)
        ]
        colnames = colnames + discrete_colnames
    else:
        colnames = colnames + [(name + str(i)) for i in range(num_vars - num_discrete_vars, num_vars)]

    return colnames


def linear_dataset(
    beta,
    num_common_causes,
    num_samples,
    num_instruments=0,
    num_effect_modifiers=0,
    num_treatments=1,
    num_frontdoor_variables=0,
    treatment_is_binary=True,
    treatment_is_category=False,
    outcome_is_binary=False,
    stochastic_discretization=True,
    num_discrete_common_causes=0,
    num_discrete_instruments=0,
    num_discrete_effect_modifiers=0,
    stddev_treatment_noise=1,
    stddev_outcome_noise=0.01,
    one_hot_encode=False,
):
    assert not (treatment_is_binary and treatment_is_category)
    W, X, Z, FD, c1, c2, ce, cz, cfd1, cfd2 = [None] * 10
    W_with_dummy, X_with_categorical = (None, None)
    beta = float(beta)
    # Making beta an array
    if type(beta) not in [list, np.ndarray]:
        beta = np.repeat(beta, num_treatments)
    num_cont_common_causes = num_common_causes - num_discrete_common_causes
    num_cont_instruments = num_instruments - num_discrete_instruments
    num_cont_effect_modifiers = num_effect_modifiers - num_discrete_effect_modifiers
    if num_common_causes > 0:
        range_c1 = 0.5 + max(abs(beta)) * 0.5
        range_c2 = 0.5 + max(abs(beta)) * 0.5
        means = np.random.uniform(-1, 1, num_common_causes)
        cov_mat = np.diag(np.ones(num_common_causes))
        W = np.random.multivariate_normal(means, cov_mat, num_samples)
        W_with_dummy = convert_to_categorical(
            W, num_common_causes, num_discrete_common_causes, quantiles=[0.25, 0.5, 0.75], one_hot_encode=one_hot_encode
        )
        c1 = np.random.uniform(0, range_c1, (W_with_dummy.shape[1], num_treatments))
        c2 = np.random.uniform(0, range_c2, W_with_dummy.shape[1])

    if num_instruments > 0:
        range_cz = 1 + max(abs(beta))
        p = np.random.uniform(0, 1, num_instruments)
        Z = np.zeros((num_samples, num_instruments))
        for i in range(num_instruments):
            if (i % 2) == 0:
                Z[:, i] = np.random.binomial(n=1, p=p[i], size=num_samples)
            else:
                Z[:, i] = np.random.uniform(0, 1, size=num_samples)
        # TODO Ensure that we do not generate weak instruments
        cz = np.random.uniform(
            range_cz - (range_cz * 0.05), range_cz + (range_cz * 0.05), (num_instruments, num_treatments)
        )
    if num_effect_modifiers > 0:
        range_ce = 0.5 + max(abs(beta)) * 0.5
        means = np.random.uniform(-1, 1, num_effect_modifiers)
        cov_mat = np.diag(np.ones(num_effect_modifiers))
        X = np.random.multivariate_normal(means, cov_mat, num_samples)
        X_with_categorical = convert_to_categorical(
            X,
            num_effect_modifiers,
            num_discrete_effect_modifiers,
            quantiles=[0.25, 0.5, 0.75],
            one_hot_encode=one_hot_encode,
        )
        ce = np.random.uniform(0, range_ce, X_with_categorical.shape[1])
    # TODO - test all our methods with random noise added to covariates (instead of the stochastic treatment assignment)

    t = np.random.normal(0, stddev_treatment_noise, (num_samples, num_treatments))
    if num_common_causes > 0:
        t += W_with_dummy @ c1  # + np.random.normal(0, 0.01)
    if num_instruments > 0:
        t += Z @ cz
    # Converting treatment to binary if required
    if treatment_is_binary:
        t = np.vectorize(convert_to_binary)(t)
    elif treatment_is_category:
        t = np.vectorize(stochastically_convert_to_three_level_categorical)(t)

    # Generating frontdoor variables if asked for
    if num_frontdoor_variables > 0:
        range_cfd1 = max(abs(beta)) * 0.5
        range_cfd2 = max(abs(beta)) * 0.5
        cfd1 = np.random.uniform(0, range_cfd1, (num_treatments, num_frontdoor_variables))
        cfd2 = np.random.uniform(0, range_cfd2, num_frontdoor_variables)
        FD_noise = np.random.normal(0, 1, (num_samples, num_frontdoor_variables))
        FD = FD_noise
        FD += t @ cfd1
        if num_common_causes > 0:
            range_c1_frontdoor = range_c1 / 10.0
            c1_frontdoor = np.random.uniform(0, range_c1_frontdoor, (W_with_dummy.shape[1], num_frontdoor_variables))
            FD += W_with_dummy @ c1_frontdoor

    def _compute_y(t, W, X, FD, beta, c2, ce, cfd2, stddev_outcome_noise):
        y = np.random.normal(0, stddev_outcome_noise, num_samples)
        if num_frontdoor_variables > 0:
            y += FD @ cfd2
        else:
            # NOTE: We are assuming a linear relationship *even when t is categorical* and integer coded.
            # For categorical t, this example dataset has the effect size for category 2 being exactly
            # double the effect for category 1
            # This could be changed at this stage by one-hot encoding t and using a custom beta that
            # sets a different effect for each category {0, 1, 2}
            y += t @ beta
        if num_common_causes > 0:
            y += W @ c2
        if num_effect_modifiers > 0:
            y += (X @ ce) * np.prod(t, axis=1)
        if outcome_is_binary:
            y = np.vectorize(convert_to_binary)(y, stochastic_discretization)
        return y

    y = _compute_y(t, W_with_dummy, X_with_categorical, FD, beta, c2, ce, cfd2, stddev_outcome_noise)

    data = np.column_stack((t, y))
    if num_common_causes > 0:
        data = np.column_stack((W_with_dummy, data))
    if num_instruments > 0:
        data = np.column_stack((Z, data))
    if num_effect_modifiers > 0:
        data = np.column_stack((X_with_categorical, data))
    if num_frontdoor_variables > 0:
        data = np.column_stack((FD, data))

    # Computing ATE
    FD_T1, FD_T0 = None, None
    T1 = np.ones((num_samples, num_treatments))
    T0 = np.zeros((num_samples, num_treatments))
    if num_frontdoor_variables > 0:
        FD_T1 = FD_noise + (T1 @ cfd1)
        FD_T0 = FD_noise + (T0 @ cfd1)
    ate = np.mean(
        _compute_y(T1, W_with_dummy, X_with_categorical, FD_T1, beta, c2, ce, cfd2, stddev_outcome_noise)
        - _compute_y(T0, W_with_dummy, X_with_categorical, FD_T0, beta, c2, ce, cfd2, stddev_outcome_noise)
    )

    treatments = [("v" + str(i)) for i in range(0, num_treatments)]
    outcome = "y"
    # constructing column names for one-hot encoded discrete features
    common_causes = construct_col_names(
        "W", num_common_causes, num_discrete_common_causes, num_discrete_levels=4, one_hot_encode=one_hot_encode
    )
    instruments = [("Z" + str(i)) for i in range(0, num_instruments)]
    frontdoor_variables = [("FD" + str(i)) for i in range(0, num_frontdoor_variables)]
    effect_modifiers = construct_col_names(
        "X", num_effect_modifiers, num_discrete_effect_modifiers, num_discrete_levels=4, one_hot_encode=one_hot_encode
    )
    other_variables = None
    col_names = frontdoor_variables + effect_modifiers + instruments + common_causes + treatments + [outcome]
    data = pd.DataFrame(data, columns=col_names)
    # Specifying the correct dtypes
    if treatment_is_binary:
        data = data.astype({tname: "bool" for tname in treatments}, copy=False)
    elif treatment_is_category:
        data = data.astype({tname: "category" for tname in treatments}, copy=False)
    if outcome_is_binary:
        data = data.astype({outcome: "bool"}, copy=False)
    if num_discrete_common_causes > 0 and not one_hot_encode:
        data = data.astype({wname: "int64" for wname in common_causes[num_cont_common_causes:]}, copy=False)
        data = data.astype({wname: "category" for wname in common_causes[num_cont_common_causes:]}, copy=False)
    if num_discrete_effect_modifiers > 0 and not one_hot_encode:
        data = data.astype({emodname: "int64" for emodname in effect_modifiers[num_cont_effect_modifiers:]}, copy=False)
        data = data.astype(
            {emodname: "category" for emodname in effect_modifiers[num_cont_effect_modifiers:]}, copy=False
        )

    # Now specifying the corresponding graph strings
    dot_graph = create_dot_graph(treatments, outcome, common_causes, instruments, effect_modifiers, frontdoor_variables)
    # Now writing the gml graph
    gml_graph = create_gml_graph(treatments, outcome, common_causes, instruments, effect_modifiers, frontdoor_variables)
    ret_dict = {
        "df": data,
        "treatment_name": treatments,
        "outcome_name": outcome,
        "common_causes_names": common_causes,
        "instrument_names": instruments,
        "effect_modifier_names": effect_modifiers,
        "frontdoor_variables_names": frontdoor_variables,
        "dot_graph": dot_graph,
        "gml_graph": gml_graph,
        "ate": ate,
    }
    return ret_dict


def simple_iv_dataset(beta, num_samples, num_treatments=1, treatment_is_binary=True, outcome_is_binary=False):
    """Simple instrumental variable dataset with a single IV and a single confounder."""
    W, Z, c1, c2, cz = [None] * 5
    num_instruments = 1
    num_common_causes = 1
    beta = float(beta)
    # Making beta an array
    if type(beta) not in [list, np.ndarray]:
        beta = np.repeat(beta, num_treatments)

    c1 = np.random.uniform(0, 1, (num_common_causes, num_treatments))
    c2 = np.random.uniform(0, 1, num_common_causes)
    range_cz = 1 + max(abs(beta))  # cz is much higher than c1 and c2
    cz = np.random.uniform(
        range_cz - (range_cz * 0.05), range_cz + (range_cz * 0.05), (num_instruments, num_treatments)
    )
    W = np.random.uniform(0, 1, (num_samples, num_common_causes))
    Z = np.random.normal(0, 1, (num_samples, num_instruments))
    t = np.random.normal(0, 1, (num_samples, num_treatments)) + Z @ cz + W @ c1
    if treatment_is_binary:
        t = np.vectorize(convert_to_binary)(t)

    def _compute_y(t, W, beta, c2):
        y = t @ beta + W @ c2
        return y

    y = _compute_y(t, W, beta, c2)

    # creating data frame
    data = np.column_stack((Z, W, t, y))
    treatments = [("v" + str(i)) for i in range(0, num_treatments)]
    outcome = "y"
    common_causes = [("W" + str(i)) for i in range(0, num_common_causes)]
    ate = np.mean(
        _compute_y(np.ones((num_samples, num_treatments)), W, beta, c2)
        - _compute_y(np.zeros((num_samples, num_treatments)), W, beta, c2)
    )
    instruments = [("Z" + str(i)) for i in range(0, num_instruments)]
    other_variables = None
    col_names = instruments + common_causes + treatments + [outcome]
    data = pd.DataFrame(data, columns=col_names)

    # Specifying the correct dtypes
    if treatment_is_binary:
        data = data.astype({tname: "bool" for tname in treatments}, copy=False)
    if outcome_is_binary:
        data = data.astype({outcome: "bool"}, copy=False)

    # Now specifying the corresponding graph strings
    dot_graph = create_dot_graph(treatments, outcome, common_causes, instruments)
    # Now writing the gml graph
    gml_graph = create_gml_graph(treatments, outcome, common_causes, instruments)
    ret_dict = {
        "df": data,
        "treatment_name": treatments,
        "outcome_name": outcome,
        "common_causes_names": common_causes,
        "instrument_names": instruments,
        "effect_modifier_names": None,
        "dot_graph": dot_graph,
        "gml_graph": gml_graph,
        "ate": ate,
    }
    return ret_dict

<<<<<<< HEAD
def create_dot_graph(treatments, outcome, common_causes,
        instruments = [], effect_modifiers=[], frontdoor_variables=[]):
    dot_graph = 'digraph {'
=======

def create_dot_graph(treatments, outcome, common_causes, instruments, effect_modifiers=[], frontdoor_variables=[]):
    dot_graph = "digraph {"
>>>>>>> ead8d471
    for currt in treatments:
        if len(frontdoor_variables) == 0:
            dot_graph += "{0}->{1};".format(currt, outcome)
        dot_graph += " ".join([v + "-> " + currt + ";" for v in common_causes])
        dot_graph += " ".join([v + "-> " + currt + ";" for v in instruments])
        dot_graph += " ".join([currt + "-> " + v + ";" for v in frontdoor_variables])

    dot_graph += " ".join([v + "-> " + outcome + ";" for v in common_causes])
    dot_graph += " ".join([v + "-> " + outcome + ";" for v in effect_modifiers])
    dot_graph += " ".join([v + "-> " + outcome + ";" for v in frontdoor_variables])
    dot_graph = dot_graph + "}"
    # Adding edges between common causes and the frontdoor mediator
    for v1 in common_causes:
        dot_graph += " ".join([v1 + "-> " + v2 + ";" for v2 in frontdoor_variables])
    return dot_graph

<<<<<<< HEAD
def create_gml_graph(treatments, outcome, common_causes,
        instruments = [], effect_modifiers=[], frontdoor_variables=[]):
    gml_graph = ('graph[directed 1'
                 'node[ id "{0}" label "{0}"]'
                 ).format(outcome)
=======
>>>>>>> ead8d471

def create_gml_graph(treatments, outcome, common_causes, instruments, effect_modifiers=[], frontdoor_variables=[]):
    gml_graph = ("graph[directed 1" 'node[ id "{0}" label "{0}"]').format(outcome)

    gml_graph += " ".join(['node[ id "{0}" label "{0}"]'.format(v) for v in common_causes])
    gml_graph += " ".join(['node[ id "{0}" label "{0}"]'.format(v) for v in instruments])
    gml_graph += " ".join(['node[ id "{0}" label "{0}"]'.format(v) for v in frontdoor_variables])
    for currt in treatments:
        gml_graph += ('node[ id "{0}" label "{0}"]').format(currt)
        if len(frontdoor_variables) == 0:
            gml_graph += 'edge[source "{0}" target "{1}"]'.format(currt, outcome)
        gml_graph += " ".join(['edge[ source "{0}" target "{1}"]'.format(v, currt) for v in common_causes])
        gml_graph += " ".join(['edge[ source "{0}" target "{1}"]'.format(v, currt) for v in instruments])
        gml_graph += " ".join(['edge[ source "{0}" target "{1}"]'.format(currt, v) for v in frontdoor_variables])

    gml_graph = gml_graph + " ".join(['edge[ source "{0}" target "{1}"]'.format(v, outcome) for v in common_causes])
    gml_graph = gml_graph + " ".join(
        ['node[ id "{0}" label "{0}"] edge[ source "{0}" target "{1}"]'.format(v, outcome) for v in effect_modifiers]
    )
    gml_graph = gml_graph + " ".join(
        ['edge[ source "{0}" target "{1}"]'.format(v, outcome) for v in frontdoor_variables]
    )
    for v1 in common_causes:
        gml_graph = gml_graph + " ".join(
            ['edge[ source "{0}" target "{1}"]'.format(v1, v2) for v2 in frontdoor_variables]
        )
    gml_graph = gml_graph + "]"
    return gml_graph


def xy_dataset(num_samples, effect=True, num_common_causes=1, is_linear=True, sd_error=1):
    treatment = "Treatment"
    outcome = "Outcome"
    common_causes = ["w" + str(i) for i in range(num_common_causes)]
    time_var = "s"
    # Error terms
    E1 = np.random.normal(loc=0, scale=sd_error, size=num_samples)
    E2 = np.random.normal(loc=0, scale=sd_error, size=num_samples)

    S = np.random.uniform(0, 10, num_samples)
    T1 = 4 - (S - 3) * (S - 3)
    T1[S >= 5] = 0
    T2 = (S - 7) * (S - 7) - 4
    T2[S <= 5] = 0
    W0 = T1 + T2  # hidden confounder
    tterm, yterm = 0, 0
    if num_common_causes > 1:
        means = np.random.uniform(-1, 1, num_common_causes - 1)
        cov_mat = np.diag(np.ones(num_common_causes - 1))
        otherW = np.random.multivariate_normal(means, cov_mat, num_samples)
        c1 = np.random.uniform(0, 1, (otherW.shape[1], 1))
        c2 = np.random.uniform(0, 1, (otherW.shape[1], 1))
        tterm = (otherW @ c1)[:, 0]
        yterm = (otherW @ c2)[:, 0]

    if is_linear:
        V = 6 + W0 + tterm + E1
        Y = 6 + W0 + yterm + E2  # + (V-8)*(V-8)
        if effect:
            Y += V
        else:
            Y += 6 + W0
    else:
        V = 6 + W0 * W0 + tterm + E1
        Y = 6 + W0 * W0 + yterm + E2  # + (V-8)*(V-8)
        if effect:
            Y += V  # /20 # divide by 10 to scale the value of Y to be comparable to V
        else:
            Y += 6 + W0
    # else:
    #    V = 6 + W0 + tterm + E1
    #    Y = 12 + W0*W0 + W0*W0 + yterm + E2  # E2_new
    dat = {treatment: V, outcome: Y, common_causes[0]: W0, time_var: S}
    if num_common_causes > 1:
        for i in range(otherW.shape[1]):
            dat[common_causes[i + 1]] = otherW[:, i]
    data = pd.DataFrame(data=dat)
    ret_dict = {
        "df": data,
        "treatment_name": treatment,
        "outcome_name": outcome,
        "common_causes_names": common_causes,
        "time_val": time_var,
        "instrument_names": None,
        "dot_graph": None,
        "gml_graph": None,
        "ate": None,
    }
    return ret_dict


def create_discrete_column(num_samples, std_dev=1):
    # Generating a random normal distribution of integers
    x = np.arange(-5, 6)
    xU, xL = x + 0.5, x - 0.5
    prob = ss.norm.cdf(xU, scale=std_dev) - ss.norm.cdf(
        xL, scale=std_dev
    )  # probability of selecting a number x is p(x-0.5 < x < x+0.5) where x is a normal random variable with mean 0 and standard deviation std_dev
    prob = prob / prob.sum()  # normalize the probabilities so their sum is 1
    nums = choice(a=x, size=num_samples, p=prob)  # pick up an element
    return nums


def convert_continuous_to_discrete(arr):
    return arr.astype(int)


def generate_random_graph(n, max_iter=10):
    """
    Function to generate random Directed Acyclic Graph
    :param n: number of nodes in the graph
    :param max_iter: number of iterations to create graph

    :returns: Directed Acyclic Graph
    See: https://datascience.oneoffcoder.com/generate-random-bbn.html
    """
    g = get_simple_ordered_tree(n)
    for it in range(max_iter):
        i, j = get_random_node_pair(n)
        if g.has_edge(i, j) is True:
            del_edge(i, j, g)
        else:
            add_edge(i, j, g)
    return g


def dataset_from_random_graph(
    num_vars, num_samples=1000, prob_edge=0.3, random_seed=100, prob_type_of_data=(0.333, 0.333, 0.334)
):
    """
    This function generates a dataset with discrete and continuous kinds of variables.
    It creates a random graph and models the variables linearly according to the relations in the graph.

    :param num_vars: Number of variables in the dataset
    :param num_samples: Number of samples in the dataset
    :param prob_edge : Probability of an edge between two random nodes in a graph
    :param random_seed: Seed for generating random graph
    :param prob_type_of_data : 3-element tuple containing the probability of data being discrete, binary and continuous respectively.
    :returns ret_dict : dictionary with information like dataframe, outcome, treatment, graph string and continuous, discrete and binary columns
    """
    assert sum(list(prob_type_of_data)) == 1.0
    np.random.seed(100)
    DAG = generate_random_graph(n=num_vars)
    mapping = dict(zip(DAG, string.ascii_lowercase))
    DAG = nx.relabel_nodes(DAG, mapping)
    all_nodes = list(DAG.nodes)
    all_nodes.sort()
    num_nodes = len(all_nodes)
    changed = dict()
    discrete_cols = []
    continuous_cols = []
    binary_cols = []
    random_numbers_array = np.random.rand(
        num_nodes
    )  # Random numbers between 0 to 1 to decide if that particular node will be discrete or continuous

    for node in all_nodes:
        changed[node] = False
    df = pd.DataFrame()
    currset = list()
    counter = 0

    # Generating data for nodes which have no incoming edges
    for node in all_nodes:
        if DAG.in_degree(node) == 0:
            x = random_numbers_array[counter]
            counter += 1
            if x <= prob_type_of_data[0]:
                df[node] = create_discrete_column(num_samples)  # Generating discrete data
                discrete_cols.append(node)
            elif x <= prob_type_of_data[0] + prob_type_of_data[1]:
                df[node] = np.random.normal(0, 1, num_samples)  # Generating continuous data
                continuous_cols.append(node)
            else:
                nums = np.random.normal(0, 1, num_samples)
                df[node] = np.vectorize(convert_to_binary)(nums)  # Generating binary data
                discrete_cols.append(node)
                binary_cols.append(node)
            successors = list(DAG.successors(node))  # Storing immediate successors for next level data generation
            successors.sort()
            currset.extend(successors)
            changed[node] = True

    # "currset" variable currently has all the successors of the nodes which had no incoming edges
    while len(currset) > 0:
        cs = list()  # Variable to store immediate children of nodes present in "currset"
        for node in currset:
            predecessors = list(
                DAG.predecessors(node)
            )  # Getting all the parent nodes on which current "node" depends on
            if changed[node] == False and all(
                changed[x] == True for x in predecessors
            ):  # Check if current "node" has not been processed yet and if all the parent nodes have been processed
                successors = list(DAG.successors(node))
                successors.sort()
                cs.extend(successors)  # Storing immediate children for next level data generation
                X = df[predecessors].to_numpy()  # Using parent nodes data
                c = np.random.uniform(0, 1, len(predecessors))
                t = np.random.normal(0, 1, num_samples) + X @ c  # Using Linear Regression to generate data
                changed[node] = True
                x = random_numbers_array[counter]
                counter += 1
                if x <= prob_type_of_data[0]:
                    df[node] = convert_continuous_to_discrete(t)
                    discrete_cols.append(node)
                elif x <= prob_type_of_data[0] + prob_type_of_data[1]:
                    df[node] = t
                    continuous_cols.append(node)
                else:
                    nums = np.random.normal(0, 1, num_samples)
                    df[node] = np.vectorize(convert_to_binary)(nums)
                    discrete_cols.append(node)
                    binary_cols.append(node)
        currset = cs

    outcome = None
    for node in all_nodes:
        if DAG.out_degree(node) == 0:
            outcome = node  # Node which has no successors is outcome
            break

    treatments = list()
    for node in all_nodes:
        if DAG.in_degree(node) > 0:
            children = list(DAG.successors(node))
            if outcome in children:
                treatments.append(node)  # Node which causes outcome is treatment

    gml_str = "\n".join(nx.generate_gml(DAG))
    ret_dict = {
        "df": df,
        "outcome_name": outcome,
        "treatment_name": treatments,
        "gml_graph": gml_str,
        "discrete_columns": discrete_cols,
        "continuous_columns": continuous_cols,
        "binary_columns": binary_cols,
    }
    return ret_dict

def partially_linear_dataset(beta, num_common_causes, 
                             num_unobserved_common_causes=0,
                             strength_unobserved_confounding=1,
                             num_samples=500,
                             num_treatments=1,
                             treatment_is_binary=True,
                             treatment_is_category=False,
                             outcome_is_binary=False,
                             stochastic_discretization=True,
                             num_discrete_common_causes=0,
                             stddev_treatment_noise=1,
                             stddev_outcome_noise=0,
                             one_hot_encode=False,
                             training_sample_size=10,
                             random_state=0):
    assert not (treatment_is_binary and treatment_is_category)
    num_outcomes = 1 
    beta = float(beta)
    # Making beta an array
    if type(beta) not in [list, np.ndarray]:
        beta = np.repeat(beta, num_treatments)

    num_cont_common_causes = num_common_causes-num_discrete_common_causes

    if num_common_causes > 0:
        range_c1 = 0.5 + max(abs(beta)) * 0.5
        means = np.random.uniform(-1, 1, num_common_causes)
        cov_mat = np.diag(np.ones(num_common_causes))
        W = np.random.multivariate_normal(means, cov_mat, num_samples)
        W_with_dummy = convert_to_categorical(W, num_common_causes, num_discrete_common_causes,
                quantiles=[0.25, 0.5, 0.75], one_hot_encode=one_hot_encode)
        c1 = np.random.uniform(0, range_c1, (W_with_dummy.shape[1], num_treatments))
        # assuming that all unobserved common causes are numerical and are not affected by one hot encoding
        if num_unobserved_common_causes > 0:
            c1[:num_unobserved_common_causes] = c1[:num_unobserved_common_causes] * strength_unobserved_confounding
            for i in range(num_unobserved_common_causes, W_with_dummy.shape[1]):
                c1[i] = c1[i] * strength_unobserved_confounding / (2**i) 

    # Creating a NN to simulate the nuisance function
    hidden_layer_arch = (50, 50, 50)
    neural_network = MLPRegressor(
        random_state=random_state, hidden_layer_sizes=hidden_layer_arch)
    x = np.random.randn(training_sample_size, W_with_dummy.shape[1])
    y = np.random.randn(training_sample_size, num_outcomes)
    neural_network.fit(x, np.ravel(y))

    T = np.random.normal(0, stddev_treatment_noise, (num_samples, num_treatments))
    T += W_with_dummy @ c1
    if treatment_is_binary:
        T = np.vectorize(convert_to_binary)(x = T)

    # strength of unobserved confounding
    strength_vec = np.ones(W_with_dummy.shape[1])
    strength_vec[:num_unobserved_common_causes] = strength_vec[:num_unobserved_common_causes] * strength_unobserved_confounding
    for i in range(num_unobserved_common_causes, W_with_dummy.shape[1]):
        strength_vec[i] = strength_vec[i] * strength_unobserved_confounding / (2**i)

    def _compute_y(T, W, beta, nn, stddev_outcome_noise):
        f_x = nn.predict(W)
        y = np.random.normal(0,stddev_outcome_noise, num_samples)
        y += T @ beta
        y += f_x
        if outcome_is_binary:
            y = np.vectorize(convert_to_binary)(y,stochastic_discretization)
        return y
    Y = _compute_y(T, W_with_dummy * strength_vec, beta, neural_network, stddev_outcome_noise)

    data = np.column_stack((T, Y))
    if num_common_causes > 0:
        data = np.column_stack((W_with_dummy, data))

    # Computing ATE
    T1 = np.ones((num_samples, num_treatments))
    T0 = np.zeros((num_samples, num_treatments))
    ate = np.mean(
            _compute_y(T1, W_with_dummy, beta, neural_network, stddev_outcome_noise) -
            _compute_y(T0, W_with_dummy, beta, neural_network, stddev_outcome_noise))

    treatments = [("v" + str(i)) for i in range(0, num_treatments)]
    outcome = "y"
    common_causes = construct_col_names("W", num_common_causes, num_discrete_common_causes,
            num_discrete_levels=4, one_hot_encode=one_hot_encode)
    col_names = common_causes + treatments + [outcome]
    data = pd.DataFrame(data, columns=col_names)
    # Specifying the correct dtypes
    if treatment_is_binary:
        data = data.astype({tname: "bool" for tname in treatments}, copy=False)
    elif treatment_is_category:
        data = data.astype({tname: "category" for tname in treatments}, copy=False)
    if outcome_is_binary:
        data = data.astype({outcome: 'bool'}, copy=False)
    if num_discrete_common_causes >0 and not one_hot_encode:
        data = data.astype({wname:'int64' for wname in common_causes[num_cont_common_causes:]}, copy=False)
        data = data.astype({wname:'category' for wname in common_causes[num_cont_common_causes:]}, copy=False)
    dot_graph = create_dot_graph(treatments, outcome, common_causes)
    # Now writing the gml graph
    gml_graph = create_gml_graph(treatments, outcome, common_causes)
    ret_dict = {
        "df": data,
        "treatment_name": treatments,
        "outcome_name": outcome,
        "common_causes_names": common_causes,
        "dot_graph": dot_graph,
        "gml_graph": gml_graph,
        "ate": ate
    }
    return ret_dict
<|MERGE_RESOLUTION|>--- conflicted
+++ resolved
@@ -9,13 +9,9 @@
 import numpy as np
 import pandas as pd
 import scipy.stats as ss
-<<<<<<< HEAD
 import string
 from sklearn.neural_network import MLPRegressor
-from dowhy.utils.graph_operations import is_connected,convert_to_undirected_graph, get_random_node_pair, find_predecessor, del_edge, add_edge, get_simple_ordered_tree
-=======
 from numpy.random import choice, random
-
 from dowhy.utils.graph_operations import (
     add_edge,
     convert_to_undirected_graph,
@@ -25,7 +21,6 @@
     get_simple_ordered_tree,
     is_connected,
 )
->>>>>>> ead8d471
 
 
 def sigmoid(x):
@@ -329,15 +324,9 @@
     }
     return ret_dict
 
-<<<<<<< HEAD
-def create_dot_graph(treatments, outcome, common_causes,
-        instruments = [], effect_modifiers=[], frontdoor_variables=[]):
-    dot_graph = 'digraph {'
-=======
 
 def create_dot_graph(treatments, outcome, common_causes, instruments, effect_modifiers=[], frontdoor_variables=[]):
     dot_graph = "digraph {"
->>>>>>> ead8d471
     for currt in treatments:
         if len(frontdoor_variables) == 0:
             dot_graph += "{0}->{1};".format(currt, outcome)
@@ -354,14 +343,6 @@
         dot_graph += " ".join([v1 + "-> " + v2 + ";" for v2 in frontdoor_variables])
     return dot_graph
 
-<<<<<<< HEAD
-def create_gml_graph(treatments, outcome, common_causes,
-        instruments = [], effect_modifiers=[], frontdoor_variables=[]):
-    gml_graph = ('graph[directed 1'
-                 'node[ id "{0}" label "{0}"]'
-                 ).format(outcome)
-=======
->>>>>>> ead8d471
 
 def create_gml_graph(treatments, outcome, common_causes, instruments, effect_modifiers=[], frontdoor_variables=[]):
     gml_graph = ("graph[directed 1" 'node[ id "{0}" label "{0}"]').format(outcome)
